--- conflicted
+++ resolved
@@ -195,10 +195,9 @@
 
       def initialize_results(required_future_result)
         @connection.pipeline_sync
-<<<<<<< HEAD
+        endless_loop = 0
+        future_result = nil
         begin
-          endless_loop = 0
-          future_result = nil
           loop do
             result = @connection.get_result
             if response_received(result)
@@ -214,39 +213,11 @@
               # TODO : 1) Flush all the piped results to errors if a previous query in pipeline raised error. What should be the error type?
               future_result = @piped_results.shift
               raise PipelineError.new(result.error_message, result)
-              # activerecord_error = translate_exception_class(PipelineError.new(result.error_message, result), future_result.sql, future_result.binds)
-              # future_result.assign_error(activerecord_error)
-              # raise activerecord_error
-              #    break
             elsif (endless_loop % 1000000).zero?
-              @logger.warn "Seems like an endless loop with Pipeline Sync status #{pipeline_in_sync?(result)}, piped results size : #{@piped_results.count}, connection pipeline : #{@connection.inspect} , result :#{result.inspect}"
-              #TODO : Raise Timeout Error OR Flush queries in connection
+              @logger.debug "Seems like an endless loop with Pipeline Sync status #{pipeline_in_sync?(result)}, piped results size : #{@piped_results.count}, connection pipeline : #{@connection.inspect} , result :#{result.inspect}"
+              #TODO : Raise error if debug mode is enabled
             end
             endless_loop += 1
-=======
-        endless_loop = 0
-        activerecord_error = nil
-        loop do
-          result = @connection.get_result
-          if response_received(result)
-            endless_loop = 0
-            future_result = @piped_results.shift
-            future_result.assign(result)
-            break if required_future_result == future_result && !@piped_results.empty?
-          elsif pipeline_in_sync?(result) && @piped_results.empty?
-            break
-          elsif transaction_in_error?(@connection.transaction_status)
-            break
-          elsif connection_in_error?(result.try(:result_status))
-            # TODO : 1) Flush all the piped results to errors if a previous query in pipeline raised error. What should be the error type?
-            future_result = @piped_results.shift
-            activerecord_error = translate_exception_class(PipelineError.new(result.error_message, result), future_result.sql, future_result.binds)
-            future_result.assign_error(activerecord_error)
-            break
-          elsif (endless_loop % 1000000).zero?
-            @logger.debug "Seems like an endless loop with Pipeline Sync status #{pipeline_in_sync?(result)}, piped results size : #{@piped_results.count}, connection pipeline : #{@connection.inspect} , result :#{result.inspect}"
-            #TODO : Raise error if debug mode is enabled
->>>>>>> 8e610a9c
           end
         rescue ActiveRecord::PipelineError => e
           activerecord_error = translate_exception_class(e, future_result.sql, future_result.binds)
@@ -267,13 +238,13 @@
         end
       end
 
-
       def is_cached_plan_failure?(pgerror)
         pgerror.result.result_error_field(PG::PG_DIAG_SQLSTATE) == FEATURE_NOT_SUPPORTED &&
           pgerror.result.result_error_field(PG::PG_DIAG_SOURCE_FUNCTION) == "RevalidateCachedQuery"
       rescue
         false
       end
+
 
       def execute_and_clear(sql, name, binds, prepare: false, process_later: false , &block)
         if preventing_writes? && write_query?(sql)
