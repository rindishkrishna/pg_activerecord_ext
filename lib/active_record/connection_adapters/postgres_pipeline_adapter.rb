--- conflicted
+++ resolved
@@ -212,7 +212,6 @@
       def initialize_results(required_future_result)
         @connection.pipeline_sync
         time_since_last_result = Time.now
-<<<<<<< HEAD
         future_result = nil
         begin
           loop do
@@ -225,45 +224,20 @@
             elsif pipeline_in_sync?(result) && @piped_results.empty?
               break
             elsif transaction_in_error?(@connection.transaction_status)
+              @logger.error "Transaction status in error #{@connection.transaction_status}, expecting the status to cleaned up in next pipeline invocation"
               break
             elsif request_in_error(result.try(:result_status))
               future_result = @piped_results.shift
+              @logger.error "Raising error because future for query #{future_result.sql} called at stack : #{future_result.execution_stack} gave result #{result.try(:result_status)}"
               raise PipelineError.new(result.error_message, result)
             elsif request_in_aborted(result.try(:result_status))
               future_result = @piped_results.shift
               future_result.assign_error(PriorQueryPipelineError.new('A previous query has made the pipeline in aborted state', result))
+              @logger.info "Setting PriorQueryPipelineError for sql #{future_result.sql} called at stack : #{future_result.execution_stack}"
               break if required_future_result == future_result
             elsif ((Time.now - time_since_last_result) % ENDLESS_LOOP_SECONDS).zero?
               @logger.debug "Seems like an endless loop with Pipeline Sync status #{pipeline_in_sync?(result)}, piped results size : #{@piped_results.count}, connection pipeline : #{@connection.inspect} , result :#{result.inspect}"
             end
-=======
-        activerecord_error = nil
-        loop do
-          result = @connection.get_result
-          if response_received(result)
-            time_since_last_result = Time.now
-            future_result = @piped_results.shift
-            future_result.assign(result)
-            break if required_future_result == future_result && !@piped_results.empty?
-          elsif pipeline_in_sync?(result) && @piped_results.empty?
-            break
-          elsif transaction_in_error?(@connection.transaction_status)
-            @logger.error "Transaction status in error #{@connection.transaction_status}, expecting the status to cleaned up in next pipeline invocation"
-            break
-          elsif request_in_error(result.try(:result_status))
-            future_result = @piped_results.shift
-            activerecord_error = translate_exception_class(PipelineError.new(result.error_message, result), future_result.sql, future_result.binds)
-            future_result.assign_error(activerecord_error)
-            @logger.error "Raising error because future for query #{future_result.sql} called at stack : #{future_result.execution_stack} gave result #{result.try(:result_status)}"
-            break
-          elsif request_in_aborted(result.try(:result_status))
-            future_result = @piped_results.shift
-            future_result.assign_error(PriorQueryPipelineError.new('A previous query has made the pipeline in aborted state', result))
-            @logger.info "Setting PriorQueryPipelineError for sql #{future_result.sql} called at stack : #{future_result.execution_stack}"
-            break if required_future_result == future_result
-          elsif ((Time.now - time_since_last_result) % ENDLESS_LOOP_SECONDS).zero?
-            @logger.debug "Seems like an endless loop with Pipeline Sync status #{pipeline_in_sync?(result)}, piped results size : #{@piped_results.count}, connection pipeline : #{@connection.inspect} , result :#{result.inspect}"
->>>>>>> ee47dcf2
           end
         rescue ActiveRecord::PipelineError => e
           activerecord_error = translate_exception_class(e, future_result.sql, future_result.binds)
@@ -395,12 +369,8 @@
 
       def get_pipelined_result
         result = nil
-<<<<<<< HEAD
-=======
-        activerecord_error = nil
         time_since_last_result = Time.now
 
->>>>>>> ee47dcf2
         loop do
           interim_result = @connection.get_result
           if response_received(interim_result)
@@ -408,16 +378,11 @@
           elsif transaction_in_error?(@connection.transaction_status)
             break
           elsif request_in_error(interim_result.try(:result_status))
-<<<<<<< HEAD
             raise PipelineError.new(interim_result.error_message, interim_result)
-=======
-            activerecord_error = translate_exception_class(PipelineError.new(interim_result.error_message, interim_result), '', [])
-            break
           elsif request_in_aborted(interim_result.try(:result_status))
             @logger.warn 'Not expecting pipeline to go in aborted state, as everything is flushed'
           elsif ((Time.now - time_since_last_result) % ENDLESS_LOOP_SECONDS).zero?
             @logger.debug "Seems like an endless loop with Pipeline Sync status #{pipeline_in_sync?(result)}, connection pipeline : #{@connection.inspect} , result :#{interim_result.inspect}"
->>>>>>> ee47dcf2
           end
           break if pipeline_in_sync?(interim_result) && result
         end
