# frozen_string_literal: true

require 'active_record/connection_adapters/postgresql_adapter'
require 'active_record/pipeline_future_result'
require 'active_record/connection_adapters/postgres_pipeline/pipeline_database_statements'
require 'active_record/connection_adapters/postgres_pipeline/referential_integrity'
require 'active_record/pipeline_errors'

module ActiveRecord
  module ConnectionHandling # :nodoc:
    # Establishes a connection to the database that's used by all Active Record objects
    def postgres_pipeline_connection(config)
      conn_params = config.symbolize_keys.compact
      conn_params[:user] = conn_params.delete(:username) if conn_params[:username]
      conn_params[:dbname] = conn_params.delete(:database) if conn_params[:database]
      valid_conn_param_keys = PG::Connection.conndefaults_hash.keys + [:requiressl]
      conn_params.slice!(*valid_conn_param_keys)

      ConnectionAdapters::PostgresPipelineAdapter.new(
        ConnectionAdapters::PostgresPipelineAdapter.new_client(conn_params), logger,
        conn_params, config
      )
    end
  end

  module ConnectionAdapters

    # Establishes a connection to the database of postgres with pipeline support
    class PostgresPipelineAdapter < ActiveRecord::ConnectionAdapters::PostgreSQLAdapter
      ADAPTER_NAME = 'PostgresPipeline'

      include PostgresPipeline::DatabaseStatements
      include PostgresPipeline::ReferentialIntegrity

      def initialize(connection, logger, conn_params, config)
        @piped_results = []
        @counter = 0
        super(connection, logger, conn_params, config)
        connection.enter_pipeline_mode
        @is_pipeline_mode = true
      end

      def is_pipeline_mode?
        @connection.pipeline_status != PG::PQ_PIPELINE_OFF
      end

      def case_insensitive_comparison(attribute, value) # :nodoc:
        column = column_for_attribute(attribute)

        if can_perform_case_insensitive_comparison_for?(column).result
          attribute.lower.eq(attribute.relation.lower(value))
        else
          attribute.eq(value)
        end
      end

      def reconnect!
<<<<<<< HEAD
        initialize_results(nil)
=======
>>>>>>> b0299ebc
        super
        @connection.enter_pipeline_mode
      end

      def reset!
        @lock.synchronize do
          clear_cache!
          reset_transaction
          unless @connection.transaction_status == ::PG::PQTRANS_IDLE
            flush_pipeline_and_get_sync_result { @connection.send_query_params 'ROLLBACK', [] }
            #  @connection.query "ROLLBACK"
          end
          flush_pipeline_and_get_sync_result { @connection.send_query_params 'DISCARD ALL', [] }
          # @connection.query "DISCARD ALL"
          configure_connection
        end
      end


      def exec_no_cache(sql, name, binds)
        materialize_transactions
        mark_transaction_written_if_write(sql)

        # make sure we carry over any changes to ActiveRecord::Base.default_timezone that have been
        # made since we established the connection
        update_typemap_for_default_timezone

        type_casted_binds = type_casted_binds(binds)
        log(sql, name, binds, type_casted_binds) do
          ActiveSupport::Dependencies.interlock.permit_concurrent_loads do
            if is_pipeline_mode?
              #If Pipeline mode return future result objects
              @connection.send_query_params(sql, type_casted_binds)
              future_result = FutureResult.new(self, sql, binds)
              @counter += 1
              @piped_results << future_result
              future_result
            else
              @connection.exec_params(sql, type_casted_binds)
            end
          end
        end
      end

      def prepare_statement(sql, binds)
        @lock.synchronize do
          sql_key = sql_key(sql)

          unless @statements.key? sql_key
            nextkey = @statements.next_key
            begin
              if is_pipeline_mode?
                flush_pipeline_and_get_sync_result { @connection.send_prepare nextkey, sql }
              else
                @connection.prepare nextkey, sql
              end
            rescue => e
              raise translate_exception_class(e, sql, binds)
            end
            # Clear the queue
            unless is_pipeline_mode?
              @connection.get_last_result
            end

            @statements[sql_key] = nextkey
          end
          @statements[sql_key]
        end
      end

      def exec_cache(sql, name, binds)
        materialize_transactions
        mark_transaction_written_if_write(sql)
        update_typemap_for_default_timezone
        stmt_key = prepare_statement(sql, binds)
        type_casted_binds = type_casted_binds(binds)

        log(sql, name, binds, type_casted_binds, stmt_key) do
          ActiveSupport::Dependencies.interlock.permit_concurrent_loads do
            if is_pipeline_mode?
              @connection.send_query_prepared(stmt_key, type_casted_binds)
              future_result = FutureResult.new(self, sql, binds)
              @counter += 1
              @piped_results << future_result
              future_result
            else
              @connection.exec_prepared(stmt_key, type_casted_binds)
            end
          end
        end
      rescue ActiveRecord::StatementInvalid => e
        raise unless is_cached_plan_failure?(e)

        # Nothing we can do if we are in a transaction because all commands
        # will raise InFailedSQLTransaction
        if in_transaction?
          raise ActiveRecord::PreparedStatementCacheExpired.new(e.cause.message)
        else
          @lock.synchronize do
            # outside of transactions we can simply flush this query and retry
            @statements.delete sql_key(sql)
          end
          retry
        end
      end

      # def active?
      #   # Need to implement
      #   true
      # end

      def active?
        @lock.synchronize do
          flush_pipeline_and_get_sync_result { @connection.send_query_params 'SELECT 1' , [] }
        end
        true
      rescue PG::Error
        false
      end

      def request_in_error(result_status)
        [PG::PGRES_FATAL_ERROR].include? result_status
      end

      def request_in_aborted(result_status)
        [PG::PGRES_PIPELINE_ABORTED].include? result_status
      end

      def transaction_in_error?(transaction_status)
        [PG::PQTRANS_INERROR].include? transaction_status
      end

      ENDLESS_LOOP_SECONDS = 20
      def initialize_results(required_future_result)
        @connection.pipeline_sync
        time_since_last_result = Time.now
        future_result = nil
        begin
          loop do
            result = @connection.get_result
            if response_received(result)
              time_since_last_result = Time.now
              future_result = @piped_results.shift
              future_result.assign(result)
              break if required_future_result == future_result && !@piped_results.empty?
            elsif pipeline_in_sync?(result) && @piped_results.empty?
              break
            elsif transaction_in_error?(@connection.transaction_status)
              @logger.error "Transaction status in error #{@connection.transaction_status}, expecting the status to cleaned up in next pipeline invocation"
              break
            elsif request_in_error(result.try(:result_status))
              future_result = @piped_results.shift
              @logger.error "Raising error because future for query #{future_result.sql} called at stack : #{future_result.execution_stack} gave result #{result.try(:result_status)}"
              raise PipelineError.new(result.error_message, result)
            elsif request_in_aborted(result.try(:result_status))
              future_result = @piped_results.shift
              future_result.assign_error(PriorQueryPipelineError.new('A previous query has made the pipeline in aborted state', result))
              @logger.info "Setting PriorQueryPipelineError for sql #{future_result.sql} called at stack : #{future_result.execution_stack}"
              break if required_future_result == future_result
            elsif ((Time.now - time_since_last_result) % ENDLESS_LOOP_SECONDS).zero?
              @logger.debug "Seems like an endless loop with Pipeline Sync status #{pipeline_in_sync?(result)}, piped results size : #{@piped_results.count}, connection pipeline : #{@connection.inspect} , result :#{result.inspect}"
            end
          end
        rescue ActiveRecord::PipelineError => e
          handle_pipeline_error(e, future_result)
        end
      end

      def is_cached_plan_failure?(pgerror)
        pgerror.result.result_error_field(PG::PG_DIAG_SQLSTATE) == FEATURE_NOT_SUPPORTED &&
          pgerror.result.result_error_field(PG::PG_DIAG_SOURCE_FUNCTION) == "RevalidateCachedQuery"
      rescue
        false
      end


      def execute_and_clear(sql, name, binds, prepare: false, process_later: false , &block)
        if preventing_writes? && write_query?(sql)
          raise ActiveRecord::ReadOnlyError, "Write query attempted while in readonly mode: #{sql}"
        end

        if !prepare || without_prepared_statement?(binds)
          result = exec_no_cache(sql, name, binds)
        else
          result = exec_cache(sql, name, binds)
        end
        # if @connection.pipeline_status == PG::PQ_PIPELINE_ON
        #   result
        # else
        if is_pipeline_mode?
          result.block = block
          return result
        else
          begin
            ret = yield result
          ensure
            result.clear
          end
          ret
        end
        ret
      end

      def exec_query(sql, name = 'SQL', binds = [], prepare: false)
        execute_and_clear(sql, name, binds, prepare: prepare) do |result|
          if !result.is_a?(FutureResult)
            build_ar_result(result)
          else
            result
          end
        end
      end

      def build_statement_pool
        StatementPool.new(@connection, self.class.type_cast_config_to_integer(@config[:statement_limit]), self)
      end

      class StatementPool < ConnectionAdapters::PostgreSQLAdapter::StatementPool # :nodoc:
        def initialize(connection, max, adapter)
          super(connection, max)
          @connection = connection
          @counter = 0
          @adapter = adapter
        end

        private
        def dealloc(key)
          @adapter.flush_pipeline_and_get_sync_result { @connection.send_query_params "DEALLOCATE #{key}", [] } if connection_active?
          # @connection.query "DEALLOCATE #{key}"
        rescue PG::Error
        end
      end

      def flush_pipeline_and_get_sync_result
        initialize_results(nil)
        yield
        @connection.pipeline_sync
        get_pipelined_result
      end

      private

      MULTIPLE_QUERY = '42601'
      def translate_exception(exception, message:, sql:, binds:)
        return exception unless exception.respond_to?(:result)

        case exception.result.try(:error_field, PG::PG_DIAG_SQLSTATE)
        when MULTIPLE_QUERY
          MultipleQueryError.new(message)
        else
          super
        end
      end

      def pipeline_in_sync?(result)
        result.try(:result_status) == PG::PGRES_PIPELINE_SYNC
      end

      def response_received(result)
        [PG::PGRES_TUPLES_OK, PG::PGRES_COMMAND_OK].include?(result.try(:result_status))
      end

      def build_ar_result(result)
        types = {}
        fields = result.fields
        fields.each_with_index do |fname, i|
          ftype = result.ftype i
          fmod = result.fmod i
          case type = get_oid_type(ftype, fmod, fname)
          when Type::Integer, Type::Float, OID::Decimal, Type::String, Type::DateTime, Type::Boolean
            # skip if a column has already been type casted by pg decoders
          else types[fname] = type
          end
        end
        build_result(columns: fields, rows: result.values, column_types: types)
      end

      def handle_pipeline_error(exception, future_result)
        activerecord_error = translate_exception_class(exception, future_result.sql, future_result.binds)
        future_result.assign_error(activerecord_error)
        raise activerecord_error unless is_cached_plan_failure?(exception)

        # Nothing we can do if we are in a transaction because all commands
        # will raise InFailedSQLTransaction
        if in_transaction?
          raise ActiveRecord::PreparedStatementCacheExpired.new(exception.message)
        else
          @lock.synchronize do
            # outside of transactions we can simply flush this query and retry
            @statements.delete sql_key(future_result.sql)
          end
        end
        raise activerecord_error
      end

      def get_pipelined_result
        result = nil
        time_since_last_result = Time.now

        loop do
          interim_result = @connection.get_result
          if response_received(interim_result)
            result = interim_result
          elsif transaction_in_error?(@connection.transaction_status)
            break
          elsif request_in_error(interim_result.try(:result_status))
            raise PipelineError.new(interim_result.error_message, interim_result)
          elsif request_in_aborted(interim_result.try(:result_status))
            @logger.warn 'Not expecting pipeline to go in aborted state, as everything is flushed'
          elsif ((Time.now - time_since_last_result) % ENDLESS_LOOP_SECONDS).zero?
            @logger.debug "Seems like an endless loop with Pipeline Sync status #{pipeline_in_sync?(result)}, connection pipeline : #{@connection.inspect} , result :#{interim_result.inspect}"
          end
          break if pipeline_in_sync?(interim_result) && result
        end
        result
      end

      ActiveRecord::Type.add_modifier({ array: true }, OID::Array, adapter: :postgrespipeline)
      ActiveRecord::Type.add_modifier({ range: true }, OID::Range, adapter: :postgrespipeline)
      ActiveRecord::Type.register(:bit, OID::Bit, adapter: :postgrespipeline)
      ActiveRecord::Type.register(:bit_varying, OID::BitVarying, adapter: :postgrespipeline)
      ActiveRecord::Type.register(:binary, OID::Bytea, adapter: :postgrespipeline)
      ActiveRecord::Type.register(:cidr, OID::Cidr, adapter: :postgrespipeline)
      ActiveRecord::Type.register(:date, OID::Date, adapter: :postgrespipeline)
      ActiveRecord::Type.register(:datetime, OID::DateTime, adapter: :postgrespipeline)
      ActiveRecord::Type.register(:decimal, OID::Decimal, adapter: :postgrespipeline)
      ActiveRecord::Type.register(:enum, OID::Enum, adapter: :postgrespipeline)
      ActiveRecord::Type.register(:hstore, OID::Hstore, adapter: :postgrespipeline)
      ActiveRecord::Type.register(:inet, OID::Inet, adapter: :postgrespipeline)
      ActiveRecord::Type.register(:interval, OID::Interval, adapter: :postgrespipeline)
      ActiveRecord::Type.register(:jsonb, OID::Jsonb, adapter: :postgrespipeline)
      ActiveRecord::Type.register(:money, OID::Money, adapter: :postgrespipeline)
      ActiveRecord::Type.register(:point, OID::Point, adapter: :postgrespipeline)
      ActiveRecord::Type.register(:legacy_point, OID::LegacyPoint, adapter: :postgrespipeline)
      ActiveRecord::Type.register(:uuid, OID::Uuid, adapter: :postgrespipeline)
      ActiveRecord::Type.register(:vector, OID::Vector, adapter: :postgrespipeline)
      ActiveRecord::Type.register(:xml, OID::Xml, adapter: :postgrespipeline)
    end
  end
end<|MERGE_RESOLUTION|>--- conflicted
+++ resolved
@@ -55,10 +55,7 @@
       end
 
       def reconnect!
-<<<<<<< HEAD
         initialize_results(nil)
-=======
->>>>>>> b0299ebc
         super
         @connection.enter_pipeline_mode
       end
