--- conflicted
+++ resolved
@@ -8,13 +8,9 @@
     rejection_methods = [Kernel].inject([]){ |result, klass| result + klass.instance_methods }
 
     wrapping_methods = (RESULT_TYPES.inject([]) { |result, klass| result + klass.instance_methods } - [:==] - rejection_methods + [:dup, :pluck, :is_a?, :instance_of?, :kind_of?] ).uniq
-<<<<<<< HEAD
-
-=======
     # TODO : Fix logic of rejection methods to reject below 2 functions as well
     wrapping_methods.delete(:__send__)
-    wrapping_methods.delete(:is_a?)
->>>>>>> ee47dcf2
+    #wrapping_methods.delete(:is_a?)
     wrapping_methods.each do |method|
       define_method(method) do |*args, &block|
         result if @pending
